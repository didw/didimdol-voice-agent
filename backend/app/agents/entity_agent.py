"""
Entity Recognition Agent - Slot Filling 전용 처리기
"""

import json
import re
from typing import Dict, Any, List, Optional, Tuple
from langchain_core.messages import HumanMessage
from ..graph.chains import json_llm


class EntityRecognitionAgent:
    """Slot Filling을 위한 엔티티 인식 및 추출 전용 에이전트"""
    
    def __init__(self):
        self.extraction_prompt = self._get_extraction_prompt()
        self.validation_prompt = self._get_validation_prompt()
    
    def _get_extraction_prompt(self) -> str:
        """엔티티 추출 프롬프트"""
        return """당신은 은행 상담에서 고객의 발화로부터 정확한 정보를 추출하는 전문가입니다.

**현재 상황:**
- 수집해야 할 정보: {required_fields}
- 고객 발화: "{user_input}"
- 추가 추출 가이드: {extraction_prompts}

**추출 규칙:**
1. 고객이 명시적으로 언급한 정보만 추출하세요.
2. 추측하거나 암시적인 정보는 추출하지 마세요.
3. 필드 타입에 맞는 형식으로 추출하세요.
4. 추가 추출 가이드가 제공된 경우 이를 참고하세요.

**필드 타입별 추출 방법:**
- text: 고객이 말한 그대로 텍스트로 추출
- choice: 제공된 선택지 중에서만 선택 (정확히 일치해야 함)
- number: 숫자만 추출 (단위 제거, 예: "5천만원" → 5000, "1억" → 10000)
- boolean: true/false로 변환

**출력 형식:**
{{
  "extracted_entities": {{
    "field_key": "extracted_value",
    ...
  }},
  "confidence": 0.0-1.0,
  "unclear_fields": ["field_key1", "field_key2"],
  "reasoning": "추출 과정 설명"
}}

**예시:**
고객: "김철수이고 연락처는 010-1234-5678입니다"
필드: [customer_name(text), phone_number(text)]
출력: {{
  "extracted_entities": {{
    "customer_name": "김철수",
    "phone_number": "010-1234-5678"
  }},
  "confidence": 0.95,
  "unclear_fields": [],
  "reasoning": "고객이 명확히 성함과 연락처를 제공했습니다"
}}"""

    def _get_validation_prompt(self) -> str:
        """추출된 정보 검증 프롬프트"""
        return """추출된 정보의 유효성을 검증하세요.

**추출된 정보:** {extracted_entities}
**필드 정의:** {field_definitions}

**검증 규칙:**
1. choice 타입: 제공된 선택지에 포함되는지 확인
2. number 타입: 숫자 형식이 올바른지 확인  
3. text 타입: 기본적인 형식 검증 (이름, 전화번호 등)
4. boolean 타입: true/false 값인지 확인

**출력 형식:**
{{
  "valid_entities": {{
    "field_key": "validated_value",
    ...
  }},
  "invalid_entities": {{
    "field_key": "error_reason",
    ...
  }},
  "need_clarification": ["field_key1", "field_key2"]
}}"""

    async def extract_entities(
        self, 
        user_input: str, 
        required_fields: List[Dict[str, Any]]
    ) -> Dict[str, Any]:
        """사용자 입력에서 엔티티 추출"""
        
        # 필드 정보를 프롬프트에 포함할 형태로 변환
        field_descriptions = []
        extraction_prompts = []
        
        for field in required_fields:
            desc = f"- {field['key']} ({field['type']}): {field['display_name']}"
            if field.get('choices'):
                desc += f" [선택지: {', '.join(field['choices'])}]"
            field_descriptions.append(desc)
            
            # 개별 필드의 추출 프롬프트 수집
            if field.get('extraction_prompt'):
                extraction_prompts.append(f"- {field['key']}: {field['extraction_prompt']}")
        
        # 추출 가이드 텍스트 생성
        extraction_guide = '\n'.join(extraction_prompts) if extraction_prompts else "없음"
        
        prompt = self.extraction_prompt.format(
            required_fields='\n'.join(field_descriptions),
            user_input=user_input,
            extraction_prompts=extraction_guide
        )
        
        try:
            # JSON 형식 요청을 프롬프트에 명시적으로 추가
            prompt += "\n\n반드시 JSON 형식으로 응답해주세요."
            response = await json_llm.ainvoke([HumanMessage(content=prompt)])
            
            # JSON 파싱 개선
            content = response.content.strip()
            if content.startswith("```json"):
                content = content[7:]
            if content.endswith("```"):
                content = content[:-3]
            content = content.strip()
            
            result = json.loads(content)
            
            # 숫자 필드 후처리
            extracted_entities = result.get("extracted_entities", {})
            for field in required_fields:
                if field["type"] == "number" and field["key"] in extracted_entities:
                    value = extracted_entities[field["key"]]
                    if isinstance(value, str):
                        # 한국어 숫자 변환 시도
                        converted = convert_korean_number(value)
                        if converted is not None:
                            extracted_entities[field["key"]] = converted
            
            result["extracted_entities"] = extracted_entities
            print(f"[EntityAgent] Extraction result: {result}")
            return result
            
        except json.JSONDecodeError as e:
            print(f"[EntityAgent] JSON parsing error: {e}")
            print(f"[EntityAgent] Raw response: {response.content if 'response' in locals() else 'No response'}")
            return {
                "extracted_entities": {},
                "confidence": 0.0,
                "unclear_fields": [field['key'] for field in required_fields],
                "reasoning": f"JSON 파싱 오류: {str(e)}"
            }
        except Exception as e:
<<<<<<< HEAD
=======
            print(f"[EntityAgent] Extraction error: {type(e).__name__}: {str(e)}")
            import traceback
            traceback.print_exc()
>>>>>>> d2a45183
            return {
                "extracted_entities": {},
                "confidence": 0.0,
                "unclear_fields": [field['key'] for field in required_fields],
                "reasoning": f"추출 오류: {str(e)}"
            }
    
    async def validate_entities(
        self, 
        extracted_entities: Dict[str, Any], 
        field_definitions: List[Dict[str, Any]]
    ) -> Dict[str, Any]:
        """추출된 엔티티 검증"""
        
        prompt = self.validation_prompt.format(
            extracted_entities=json.dumps(extracted_entities, ensure_ascii=False),
            field_definitions=json.dumps(field_definitions, ensure_ascii=False)
        )
        
        try:
            # JSON 형식 요청을 프롬프트에 명시적으로 추가
            prompt += "\n\n반드시 JSON 형식으로 응답해주세요."
            response = await json_llm.ainvoke([HumanMessage(content=prompt)])
            result = json.loads(response.content)
            
            print(f"[EntityAgent] Validation result: {result}")
            return result
            
        except Exception as e:
            return {
                "valid_entities": {},
                "invalid_entities": {k: f"검증 오류: {str(e)}" for k in extracted_entities.keys()},
                "need_clarification": list(extracted_entities.keys())
            }
    
    def extract_with_patterns(self, user_input: str, field_key: str) -> Optional[str]:
        """패턴 기반 정보 추출 (fallback 방식)"""
        patterns = {
            "phone_number": [
                r"010[-\s]?\d{4}[-\s]?\d{4}",
                r"011[-\s]?\d{3,4}[-\s]?\d{4}",
                r"\d{3}[-\s]?\d{4}[-\s]?\d{4}"
            ],
            "customer_name": [
                r"([김이박최정강조윤장임한신오서권황안송류전고문양손배백허남심노정하곽성차주우구신임나전민유진지마진원봉][\w]{1,3})",
                r"([\w가-힣]{2,4})(?:입니다|이에요|예요|이고|입니다)"
            ],
            "ib_daily_limit": [
                r"(\d+)만원?",
                r"(\d+)천만원?",
                r"한도\s*(\d+)",
                r"(\d+)원?"
            ],
            "cc_delivery_address": [
                r"([\w가-힣\s\-\.]+(?:구|시|동|로|길)[\w가-힣\s\-\.]*)"
            ]
        }
        
        if field_key not in patterns:
            return None
        
        for pattern in patterns[field_key]:
            match = re.search(pattern, user_input)
            if match:
                return match.group(1).strip()
        
        return None
    
    async def process_slot_filling(
        self, 
        user_input: str, 
        required_fields: List[Dict[str, Any]], 
        collected_info: Dict[str, Any]
    ) -> Dict[str, Any]:
        """종합적인 Slot Filling 처리"""
        
        # 1단계: LLM 기반 엔티티 추출
        extraction_result = await self.extract_entities(user_input, required_fields)
        extracted_entities = extraction_result.get("extracted_entities", {})
        
        # 2단계: 패턴 기반 보완 (LLM이 놓친 정보)
        for field in required_fields:
            field_key = field['key']
            if field_key not in extracted_entities:
                pattern_result = self.extract_with_patterns(user_input, field_key)
                if pattern_result:
                    extracted_entities[field_key] = pattern_result
        
        # 3단계: 검증
        if extracted_entities:
            validation_result = await self.validate_entities(extracted_entities, required_fields)
            valid_entities = validation_result.get("valid_entities", {})
            invalid_entities = validation_result.get("invalid_entities", {})
        else:
            valid_entities = {}
            invalid_entities = {}
        
        # 4단계: 결과 정리
        new_collected_info = collected_info.copy()
        new_collected_info.update(valid_entities)
        
        # 여전히 부족한 필드 확인
        missing_fields = []
        for field in required_fields:
            field_key = field['key']
            if field.get('required', False) and field_key not in new_collected_info:
                missing_fields.append(field)
        
        return {
            "collected_info": new_collected_info,
            "extracted_entities": extracted_entities,
            "valid_entities": valid_entities,
            "invalid_entities": invalid_entities,
            "missing_fields": missing_fields,
            "extraction_confidence": extraction_result.get("confidence", 0.0),
            "is_complete": len(missing_fields) == 0
        }
    
    def generate_missing_info_prompt(self, missing_fields: List[Dict[str, Any]]) -> str:
        """부족한 정보 재질의 메시지 생성"""
        if not missing_fields:
            return ""
        
        if len(missing_fields) == 1:
            field = missing_fields[0]
            message = f"{field['display_name']}을(를) 알려주세요."
            
            if field.get('choices'):
                choices_text = ', '.join(field['choices'])
                message += f" ({choices_text} 중에서 선택해주세요)"
            
            return message
        
        else:
            field_names = [f['display_name'] for f in missing_fields]
            return f"다음 정보를 알려주세요: {', '.join(field_names)}"


def convert_korean_number(text: str) -> Optional[int]:
    """한국어 숫자 표현을 숫자로 변환 (만원 단위)"""
    try:
        # 기본 텍스트 정리
        text = text.strip().replace(",", "").replace(" ", "")
        
        # 만원 단위 제거
        text = text.replace("만원", "").replace("만", "")
        
        # 억, 천만, 백만 등 처리
        if "억" in text:
            parts = text.split("억")
            result = int(parts[0]) * 10000
            if len(parts) > 1 and parts[1]:
                result += int(parts[1])
            return result
        elif "천" in text:
            # "5천", "3천5백" 등 처리
            parts = text.split("천")
            result = int(parts[0]) * 1000
            if len(parts) > 1 and parts[1]:
                if "백" in parts[1]:
                    hundred_parts = parts[1].split("백")
                    result += int(hundred_parts[0]) * 100
                    if len(hundred_parts) > 1 and hundred_parts[1]:
                        result += int(hundred_parts[1])
                else:
                    result += int(parts[1])
            return result
        elif "백" in text:
            parts = text.split("백")
            result = int(parts[0]) * 100
            if len(parts) > 1 and parts[1]:
                result += int(parts[1])
            return result
        else:
            # 일반 숫자
            return int(text)
    except:
        return None


# 전역 인스턴스
entity_agent = EntityRecognitionAgent()<|MERGE_RESOLUTION|>--- conflicted
+++ resolved
@@ -157,12 +157,9 @@
                 "reasoning": f"JSON 파싱 오류: {str(e)}"
             }
         except Exception as e:
-<<<<<<< HEAD
-=======
             print(f"[EntityAgent] Extraction error: {type(e).__name__}: {str(e)}")
             import traceback
             traceback.print_exc()
->>>>>>> d2a45183
             return {
                 "extracted_entities": {},
                 "confidence": 0.0,
