# backend/app/graph/agent.py
import json
import yaml
import asyncio
from pathlib import Path
from typing import Dict, Optional, Sequence, Literal, Any, List, Union, cast, AsyncGenerator
import traceback

from langchain_core.messages import BaseMessage, HumanMessage, AIMessage, SystemMessage
from langchain_core.prompts import ChatPromptTemplate
from langgraph.graph import StateGraph, END

from .state import AgentState, ScenarioAgentOutput, PRODUCT_TYPES
from ..core.config import OPENAI_API_KEY, LLM_MODEL_NAME
from .models import (
    next_stage_decision_parser,
    initial_task_decision_parser,
    main_router_decision_parser,
    ActionModel,
    expanded_queries_parser
)
from .utils import (
    ALL_PROMPTS,
    ALL_SCENARIOS_DATA,
    get_active_scenario_data,
    load_knowledge_base_content_async,
    format_messages_for_prompt,
    format_transitions_for_prompt,
)
from .chains import (
    json_llm,
    generative_llm,
    synthesizer_chain,
    invoke_scenario_agent_logic
)
import re
from ..services.rag_service import rag_service
from ..services.web_search_service import web_search_service

# --- Flow Tracking ---

def log_node_execution(node_name: str, input_info: str = "", output_info: str = ""):
    """간결한 노드 실행 추적 로깅"""
    if input_info and output_info:
        print(f"🔄 [{node_name}] {input_info} → {output_info}")
    elif input_info:
        print(f"🔄 [{node_name}] {input_info}")
    else:
        print(f"🔄 [{node_name}]")

# --- Helper Functions for Information Collection ---

# 키워드 기반 추출 로직 제거 - Entity Agent 사용으로 대체

def check_required_info_completion(collected_info: Dict, required_fields: List[Dict]) -> tuple[bool, List[str]]:
    """필수 정보 수집 완료 여부 확인"""
    missing_fields = []
    
    for field in required_fields:
        if field["required"] and field["key"] not in collected_info:
            missing_fields.append(field["display_name"])
    
    is_complete = len(missing_fields) == 0
    return is_complete, missing_fields

def generate_missing_info_prompt(missing_fields: List[str], collected_info: Dict) -> str:
    """부족한 정보에 대한 자연스러운 요청 메시지 생성"""
    if len(missing_fields) == 1:
        return f"{missing_fields[0]}에 대해서 알려주시겠어요?"
    elif len(missing_fields) == 2:
        return f"{missing_fields[0]}과(와) {missing_fields[1]}에 대해서 알려주시겠어요?"
    else:
        field_list = ", ".join(missing_fields[:-1])
        return f"{field_list}, 그리고 {missing_fields[-1]}에 대해서 알려주시겠어요?"

def get_next_missing_info_group_stage(collected_info: Dict, required_fields: List[Dict]) -> str:
    """수집된 정보를 바탕으로 다음에 물어볼 그룹 스테이지 결정"""
    # 그룹별 정보 확인
    group1_fields = ["loan_purpose_confirmed", "marital_status"]
    group2_fields = ["has_home", "annual_income"] 
    group3_fields = ["target_home_price"]
    
    print(f"현재 수집된 정보: {collected_info}")
    
    # 각 그룹에서 누락된 정보가 있는지 확인
    group1_missing = any(field not in collected_info for field in group1_fields)
    group2_missing = any(field not in collected_info for field in group2_fields)
    group3_missing = any(field not in collected_info for field in group3_fields)
    
    print(f"그룹별 누락 상태 - Group1: {group1_missing}, Group2: {group2_missing}, Group3: {group3_missing}")
    
    if group1_missing:
        return "ask_missing_info_group1"
    elif group2_missing:
        return "ask_missing_info_group2"
    elif group3_missing:
        return "ask_missing_info_group3"
    else:
        return "eligibility_assessment"

def generate_group_specific_prompt(stage_id: str, collected_info: Dict) -> str:
    """그룹별로 이미 수집된 정보를 제외하고 맞춤형 질문 생성"""
    print(f"질문 생성 - stage_id: {stage_id}, collected_info: {collected_info}")
    
    if stage_id == "ask_missing_info_group1":
        missing = []
        has_loan_purpose = collected_info.get("loan_purpose_confirmed", False)
        has_marital_status = "marital_status" in collected_info
        
        if not has_loan_purpose:
            missing.append("대출 목적(주택 구입용인지)")
        if not has_marital_status:
            missing.append("혼인 상태")
        
        print(f"Group1 누락 정보: {missing}")
        
        if len(missing) == 2:
            return "몇 가지 더 확인해볼게요. 대출 목적과 혼인 상태는 어떻게 되시나요?"
        elif "대출 목적(주택 구입용인지)" in missing:
            return "대출 목적을 확인해볼게요. 주택 구입 목적이 맞으신가요?"
        elif "혼인 상태" in missing:
            return "혼인 상태는 어떻게 되시나요? (미혼/기혼/예비부부)"
        else:
            # Group1의 모든 정보가 수집된 경우 Group2로 넘어가야 함
            return "추가 정보를 알려주시겠어요?"
            
    elif stage_id == "ask_missing_info_group2":
        missing = []
        if "has_home" not in collected_info:
            missing.append("주택 소유 여부")
        if "annual_income" not in collected_info:
            missing.append("연소득")
            
        if len(missing) == 2:
            return "현재 주택 소유 여부와 연소득은 어느 정도 되시나요?"
        elif "주택 소유 여부" in missing:
            return "현재 소유하고 계신 주택이 있으신가요?"
        else:
            return "연소득은 어느 정도 되시나요? (세전 기준)"
            
    elif stage_id == "ask_missing_info_group3":
        return "구매 예정이신 주택 가격은 어느 정도로 생각하고 계신가요?"
    
    return "추가 정보를 알려주시겠어요?"

# --- LangGraph Node Functions ---

async def entry_point_node(state: AgentState) -> AgentState:
    user_text = state.get("user_input_text", "")
    product = state.get("current_product_type", "None")
    log_node_execution("Entry", f"input='{user_text[:20]}...', product={product}")
    if not ALL_SCENARIOS_DATA or not ALL_PROMPTS:
        error_msg = "Service initialization failed (Cannot load scenarios or prompts)."
        return {**state, "error_message": error_msg, "final_response_text_for_tts": error_msg, "is_final_turn_response": True}

    # Reset turn-specific state
    turn_defaults = {
        "stt_result": None, "main_agent_routing_decision": None, "main_agent_direct_response": None,
        "scenario_agent_output": None, "final_response_text_for_tts": None,
        "is_final_turn_response": False, "error_message": None,
        "active_scenario_data": None, "active_knowledge_base_content": None,
        "loan_selection_is_fresh": False, "factual_response": None, "action_plan": [],
    }
    
    current_product = state.get("current_product_type")
    updated_state = {**state, **turn_defaults, "current_product_type": current_product}
    
    # Load active scenario data if a product is selected
    active_scenario = get_active_scenario_data(updated_state)
    if active_scenario:
        updated_state["active_scenario_data"] = active_scenario
        updated_state["active_scenario_name"] = active_scenario.get("scenario_name", "Unknown Product")
        if not updated_state.get("current_scenario_stage_id"):
            updated_state["current_scenario_stage_id"] = active_scenario.get("initial_stage_id")
    else:
        updated_state["active_scenario_name"] = "Not Selected"

    # Add user input to message history
    user_text = updated_state.get("user_input_text")
    if user_text:
        messages = list(updated_state.get("messages", []))
        if not messages or not (isinstance(messages[-1], HumanMessage) and messages[-1].content == user_text):
            messages.append(HumanMessage(content=user_text))
        updated_state["messages"] = messages
        updated_state["stt_result"] = user_text
    
    # 시나리오 자동 진행 로직
    scenario_continuation = _check_scenario_continuation(state, updated_state)
    if scenario_continuation:
        updated_state.update(scenario_continuation)
        
    return cast(AgentState, updated_state)

def _check_scenario_continuation(prev_state: AgentState, current_state: AgentState) -> dict:
    """시나리오 연속 진행이 필요한지 확인하고 자동 설정"""
    
    # 이전 상태에서 시나리오 연속성이 준비되어 있고, 현재 사용자 입력이 있는 경우
    if (prev_state.get("scenario_ready_for_continuation") and 
        prev_state.get("current_product_type") and 
        current_state.get("user_input_text")):
        
        print("🔄 시나리오 자동 진행 모드 활성화")
        print(f"   제품: {prev_state.get('current_product_type')}")
        print(f"   시나리오: {prev_state.get('active_scenario_name')}")
        
        return {
            "action_plan": ["invoke_scenario_agent"],
            "scenario_ready_for_continuation": False,  # 자동 진행 후 리셋
            "scenario_awaiting_user_response": False,
            # 이전 상태에서 필요한 정보 복원
            "current_product_type": prev_state.get("current_product_type"),
            "current_scenario_stage_id": prev_state.get("current_scenario_stage_id"),
            "collected_product_info": prev_state.get("collected_product_info", {})
        }
    
    return {}

async def main_agent_router_node(state: AgentState) -> AgentState:
    user_input = state.get("stt_result", "")
    current_product_type = state.get("current_product_type")
    mode = "business_guidance" if not current_product_type else "task_management"
    log_node_execution("Orchestrator", f"mode={mode}, input='{user_input[:20]}...'")
    if not json_llm:
        return {**state, "error_message": "Orchestrator service unavailable (LLM not initialized).", "is_final_turn_response": True}

    user_input = state.get("stt_result", "")
    current_product_type = state.get("current_product_type")
    
    # LLM 기반 대화 처리 및 Worker 결정
    prompt_key = 'business_guidance_prompt' if not current_product_type else 'task_management_prompt'
    print(f"Main Agent using prompt: '{prompt_key}'")

    prompt_template = ALL_PROMPTS.get('main_agent', {}).get(prompt_key, '')
    if not prompt_template:
        return {**state, "error_message": "Router prompt not found.", "main_agent_routing_decision": "unclear_input", "is_final_turn_response": True}

    parser = initial_task_decision_parser if not current_product_type else main_router_decision_parser
    format_instructions = parser.get_format_instructions()
    
    try:
        prompt_kwargs = {"user_input": user_input, "format_instructions": format_instructions}
        
        # business_guidance_prompt에 서비스 설명 추가
        if not current_product_type:
            # service_descriptions.yaml 로드
            service_desc_path = Path(__file__).parent.parent / "config" / "service_descriptions.yaml"
            if service_desc_path.exists():
                with open(service_desc_path, 'r', encoding='utf-8') as f:
                    service_data = yaml.safe_load(f)
                    
                # 서비스 설명 포맷팅
                service_descriptions = ""
                for service_id in ["didimdol", "jeonse", "deposit_account"]:
                    if service_id in service_data:
                        svc = service_data[service_id]
                        service_descriptions += f"\n**{svc['name']}** ({service_id})\n"
                        service_descriptions += f"- 대상: {svc['target']}\n"
                        service_descriptions += f"- 설명: {svc['summary'].strip()}\n"
                        if 'benefits' in svc:
                            service_descriptions += f"- 주요 혜택: {', '.join(svc['benefits'][:2])}\n"
                
                prompt_kwargs["service_descriptions"] = service_descriptions
            else:
                # 폴백: 기본 설명 사용
                prompt_kwargs["service_descriptions"] = """
**디딤돌 대출** (didimdol)
- 대상: 무주택 서민 (연소득 6-7천만원 이하)
- 설명: 정부 지원 주택구입자금 대출, 최대 3-4억원, 연 2.15~2.75%

**전세 대출** (jeonse)  
- 대상: 무주택 세대주
- 설명: 전세 보증금 대출, 보증금의 80-90%, 만기일시상환

**입출금통장** (deposit_account)
- 대상: 모든 고객
- 설명: 기본 계좌, 평생계좌 서비스, 체크카드/인터넷뱅킹 동시 신청
"""
        
        if current_product_type:
             active_scenario_data = get_active_scenario_data(state) or {}
             current_stage_id = state.get("current_scenario_stage_id", "N/A")
             current_stage_info = active_scenario_data.get("stages", {}).get(str(current_stage_id), {})
             valid_choices = current_stage_info.get("choices", []) 
             available_types = ", ".join([ALL_SCENARIOS_DATA[pt]["scenario_name"] for pt in state.get("available_product_types", []) if pt in ALL_SCENARIOS_DATA])
             
             # 업무 관련 JSON 정보 추가
             task_context = {
                 "collected_info": state.get("collected_product_info", {}),
                 "current_stage": current_stage_info,
                 "stage_id": current_stage_id,
                 "expected_info": current_stage_info.get("expected_info_key", ""),
                 "valid_choices": valid_choices
             }
             
             # 매뉴얼 정보 로드
             product_type = state.get("current_product_type")
             manual_content = await load_knowledge_base_content_async(product_type) if product_type else ""
             
             prompt_kwargs.update({
                "active_scenario_name": state.get("active_scenario_name", "Not Selected"),
                "formatted_messages_history": format_messages_for_prompt(state.get("messages", [])[:-1]),
                "task_context_json": json.dumps(task_context, ensure_ascii=False, indent=2),
                "manual_content": manual_content[:2000] if manual_content else "매뉴얼 정보 없음",
                "available_product_types_display": available_types
             })
        else:
            # 초기 프롬프트에 필요한 available_product_types_list를 추가합니다.
            available_types_list = state.get("available_product_types", [])
            available_services = {
                "didimdol": "디딤돌 대출 - 주택구입을 위한 정부지원 대출",
                "jeonse": "전세자금대출 - 전세 보증금 마련을 위한 대출", 
                "deposit_account": "입출금통장 - 일상적인 금융거래를 위한 기본 계좌"
            }
            
            service_descriptions = [f"- {available_services.get(pt, pt)}" for pt in available_types_list]
            
            prompt_kwargs.update({
                "available_product_types_list": available_types_list,
                "available_services_description": "\n".join(service_descriptions)
            })
        
        prompt_filled = prompt_template.format(**prompt_kwargs)
        response = await json_llm.ainvoke([HumanMessage(content=prompt_filled)])
        raw_content = response.content.strip().replace("```json", "").replace("```", "").strip()
        decision = parser.parse(raw_content)

        # 새로운 ActionModel 구조를 사용하도록 상태 업데이트
        action_plan_models = decision.actions
        action_plan_tools = [action.tool for action in action_plan_models]

        new_state = {}
        if hasattr(decision, 'direct_response') and decision.direct_response:
            new_state["main_agent_direct_response"] = decision.direct_response

        system_log = f"Main Agent Plan: actions={[f'{a.tool}({a.tool_input})' for a in action_plan_models]}"
        updated_messages = list(state.get("messages", [])) + [SystemMessage(content=system_log)]
        new_state["messages"] = updated_messages

        # 초기 상태 분기 처리: action_plan_models 자체를 수정하여 일관성 유지
        if not current_product_type:
            first_action = action_plan_models[0] if action_plan_models else None
            if first_action:
                if first_action.tool == "set_product_type":
                    new_state["loan_selection_is_fresh"] = True
                elif first_action.tool == "invoke_qa_agent_general":
                    # action_plan_models의 tool 이름을 직접 변경
                    first_action.tool = "invoke_qa_agent"
                    new_state["active_scenario_name"] = "General Financial Advice"
                elif first_action.tool == "clarify_product_type":
                    # action_plan_models의 tool 이름을 직접 변경
                    first_action.tool = "select_product_type"

        # 최종적으로 결정된 모델에서 action_plan과 action_plan_struct를 생성
        new_state["action_plan"] = [model.tool for model in action_plan_models]
        new_state["action_plan_struct"] = [model.model_dump() for model in action_plan_models]

        action_plan = new_state.get('action_plan', [])
        direct_resp = new_state.get('main_agent_direct_response', '')
        if direct_resp:
            log_node_execution("Orchestrator", output_info=f"direct_response='{direct_resp[:30]}...'")
        else:
            log_node_execution("Orchestrator", output_info=f"plan={action_plan}")
        return new_state

    except Exception as e:
        print(f"Main Agent Orchestrator Error: {e}"); traceback.print_exc()
        err_msg = "Error processing request. Please try again."
        return {**state, "error_message": err_msg, "main_agent_routing_decision": "unclear_input", "is_final_turn_response": True}

async def factual_answer_node(state: AgentState) -> dict:
    original_question = state.get("stt_result", "")
    log_node_execution("RAG_Worker", f"query='{original_question[:30]}...'")
    original_question = state.get("stt_result", "")
    messages = state.get("messages", [])
    chat_history = format_messages_for_prompt(messages[:-1]) if len(messages) > 1 else "No previous conversation."
    scenario_name = state.get("active_scenario_name", "General Financial Advice")

    if not rag_service.is_ready():
        print("Warning: RAG service is not ready. Using fallback response.")
        return {"factual_response": "죄송합니다, 현재 정보 검색 기능에 문제가 발생하여 답변을 드릴 수 없습니다. 잠시 후 다시 시도해 주세요."}

    all_queries = [original_question]
    try:
        # 1. 질문 확장
        print("--- Generating expanded queries... ---")
        expansion_prompt_template = ALL_PROMPTS.get('qa_agent', {}).get('rag_query_expansion_prompt')
        if not expansion_prompt_template:
            raise ValueError("RAG query expansion prompt not found.")
        
        expansion_prompt = ChatPromptTemplate.from_template(expansion_prompt_template)
        
        expansion_chain = expansion_prompt | json_llm | expanded_queries_parser
        expanded_result = await expansion_chain.ainvoke({
            "scenario_name": scenario_name,
            "chat_history": chat_history,
            "user_question": original_question
        })
        
        if expanded_result and expanded_result.queries:
            all_queries.extend(expanded_result.queries)
            print(f"Expanded queries generated: {expanded_result.queries}")
        else:
            print("Query expansion did not produce results. Using original question only.")

    except Exception as e:
        # 질문 확장에 실패하더라도, 원본 질문으로 계속 진행
        print(f"Could not expand query due to an error: {e}. Proceeding with original question.")

    try:
        # 2. RAG 파이프라인 호출 (원본 + 확장 질문)
        print(f"Invoking RAG pipeline with {len(all_queries)} queries.")
        factual_response = await rag_service.answer_question(all_queries, original_question)
        print(f"RAG response: {factual_response[:100]}...")
    except Exception as e:
        print(f"Factual Answer Node Error (RAG): {e}")
        factual_response = "정보를 검색하는 중 오류가 발생했습니다."

    # 다음 액션을 위해 plan과 struct에서 현재 액션 제거
    updated_plan = state.get("action_plan", []).copy()
    if updated_plan:
        updated_plan.pop(0)
    
    updated_struct = state.get("action_plan_struct", []).copy()
    if updated_struct:
        updated_struct.pop(0)

    log_node_execution("RAG_Worker", output_info=f"response='{factual_response[:40]}...'")
    return {"factual_response": factual_response, "action_plan": updated_plan, "action_plan_struct": updated_struct}

async def web_search_node(state: AgentState) -> dict:
    """
    Web Search Worker - 외부 정보 검색 전문 처리
    """
    action_struct = state.get("action_plan_struct", [{}])[0]
    query = action_struct.get("tool_input", {}).get("query", "")
    log_node_execution("Web_Worker", f"query='{query[:30]}...'")
    action_struct = state.get("action_plan_struct", [{}])[0]
    query = action_struct.get("tool_input", {}).get("query", "")
    
    if not query:
        return {"factual_response": "무엇에 대해 검색할지 알려주세요."}

    # 1. Perform web search
    search_results = await web_search_service.asearch(query)
    
    # 2. Synthesize a natural language answer from the results
    try:
        synthesis_prompt = ChatPromptTemplate.from_messages([
            ("system", "You are a helpful AI assistant. Your task is to synthesize the provided web search results into a concise and natural-sounding answer to the user's question. Respond in Korean."),
            ("human", "User Question: {query}\n\nWeb Search Results:\n---\n{search_results}\n---\n\nSynthesized Answer:")
        ])
        
        synthesis_chain = synthesis_prompt | generative_llm
        response = await synthesis_chain.ainvoke({"query": query, "search_results": search_results})
        final_answer = response.content.strip()
        print(f"Synthesized web search answer: {final_answer[:100]}...")

    except Exception as e:
        print(f"Error synthesizing web search results: {e}")
        final_answer = "웹 검색 결과를 요약하는 중 오류가 발생했습니다. 원본 검색 결과는 다음과 같습니다.\n\n" + search_results

    # 다음 액션을 위해 plan과 struct에서 현재 액션 제거
    updated_plan = state.get("action_plan", []).copy()
    if updated_plan:
        updated_plan.pop(0)
    
    updated_struct = state.get("action_plan_struct", []).copy()
    if updated_struct:
        updated_struct.pop(0)
        
    # 웹 검색 결과를 사실 기반 답변으로 간주하여 factual_response에 저장
    log_node_execution("Web_Worker", output_info=f"response='{final_answer[:40]}...'")
    return {"factual_response": final_answer, "action_plan": updated_plan, "action_plan_struct": updated_struct}

async def call_scenario_agent_node(state: AgentState) -> AgentState:
    user_input = state.get("stt_result", "")
    scenario_name = state.get("active_scenario_name", "N/A")
    log_node_execution("Scenario_NLU", f"scenario={scenario_name}, input='{user_input[:20]}...'")
    user_input = state.get("stt_result", "")
    active_scenario_data = get_active_scenario_data(state)
    if not active_scenario_data or not user_input:
        return {**state, "scenario_agent_output": cast(ScenarioAgentOutput, {"intent": "error_missing_data", "is_scenario_related": False})}
    
    current_stage_id = state.get("current_scenario_stage_id", active_scenario_data.get("initial_stage_id"))
    current_stage_info = active_scenario_data.get("stages", {}).get(str(current_stage_id), {})

    output = await invoke_scenario_agent_logic(
        user_input=user_input,
        current_stage_prompt=current_stage_info.get("prompt", ""),
        expected_info_key=current_stage_info.get("expected_info_key"),
        messages_history=state.get("messages", [])[:-1],
        scenario_name=active_scenario_data.get("scenario_name", "Consultation")
    )
    intent = output.get("intent", "N/A")
    
    entities = list(output.get("entities", {}).keys())
    log_node_execution("Scenario_NLU", output_info=f"intent={intent}, entities={entities}")
    return {**state, "scenario_agent_output": output}

async def process_scenario_logic_node(state: AgentState) -> AgentState:
    current_stage_id = state.get("current_scenario_stage_id", "N/A")
    scenario_name = state.get("active_scenario_name", "N/A")
    log_node_execution("Scenario_Flow", f"scenario={scenario_name}, stage={current_stage_id}")
    active_scenario_data = get_active_scenario_data(state)
    current_stage_id = state.get("current_scenario_stage_id")
    
    # 스테이지 ID가 없는 경우 초기 스테이지로 설정
    if not current_stage_id:
        current_stage_id = active_scenario_data.get("initial_stage_id", "greeting")
        print(f"스테이지 ID가 없어서 초기 스테이지로 설정: {current_stage_id}")
    
    current_stage_info = active_scenario_data.get("stages", {}).get(str(current_stage_id), {})
    print(f"현재 스테이지: {current_stage_id}, 스테이지 정보: {current_stage_info.keys()}")
    collected_info = state.get("collected_product_info", {}).copy()
    scenario_output = state.get("scenario_agent_output")
    user_input = state.get("stt_result", "")
    
    # 개선된 다중 정보 수집 처리
    print(f"스테이지 정보 확인 - collect_multiple_info: {current_stage_info.get('collect_multiple_info')}")
    if current_stage_info.get("collect_multiple_info"):
        print("--- 다중 정보 수집 모드 ---")
        return await process_multiple_info_collection(state, active_scenario_data, current_stage_id, current_stage_info, collected_info, user_input)
    
    # 기존 단일 정보 수집 처리
    return await process_single_info_collection(state, active_scenario_data, current_stage_id, current_stage_info, collected_info, scenario_output, user_input)

async def process_multiple_info_collection(state: AgentState, active_scenario_data: Dict, current_stage_id: str, current_stage_info: Dict, collected_info: Dict, user_input: str) -> AgentState:
    """다중 정보 수집 처리 (개선된 그룹별 방식)"""
    required_fields = active_scenario_data.get("required_info_fields", [])
    
    # 현재 스테이지가 정보 수집 단계인지 확인
    print(f"현재 스테이지 ID: {current_stage_id}")
    if current_stage_id in ["info_collection_guidance", "process_collected_info", "ask_missing_info_group1", "ask_missing_info_group2", "ask_missing_info_group3", "eligibility_assessment"]:
        
        # Entity Agent를 사용한 정보 추출
        if user_input:
            from ..agents.entity_agent import entity_agent
            
            # Entity Agent로 정보 추출
            extraction_result = await entity_agent.process_slot_filling(user_input, required_fields, collected_info)
            
            # 추출된 정보 업데이트
            collected_info = extraction_result["collected_info"]
            print(f"Entity Agent 추출 결과: {extraction_result['extracted_entities']}")
            print(f"최종 업데이트된 수집 정보: {collected_info}")
        
        # 정보 수집 완료 여부 확인
        is_complete, missing_field_names = check_required_info_completion(collected_info, required_fields)
        
        if current_stage_id == "info_collection_guidance":
            # 초기 정보 안내 후 바로 다음 그룹 질문 결정
            if is_complete:
                next_stage_id = "eligibility_assessment"
                response_text = "네, 모든 정보가 수집되었습니다. 이제 자격 요건을 확인해보겠습니다."
            else:
                # 수집된 정보에 따라 다음 그룹 질문 결정
                next_stage_id = get_next_missing_info_group_stage(collected_info, required_fields)
                if next_stage_id == "eligibility_assessment":
                    response_text = "네, 모든 정보를 확인했습니다! 말씀해주신 조건으로 디딤돌 대출 신청이 가능해 보입니다. 이제 신청에 필요한 서류와 절차를 안내해드릴게요."
                else:
                    response_text = f"네, 말씀해주신 정보 확인했습니다! {generate_group_specific_prompt(next_stage_id, collected_info)}"
                print(f"info_collection_guidance -> {next_stage_id}, 응답: {response_text}")
                
        elif current_stage_id == "process_collected_info":
            # 수집된 정보를 바탕으로 다음 그룹 결정
            if is_complete:
                next_stage_id = "eligibility_assessment"
                response_text = "네, 모든 정보를 확인했습니다! 말씀해주신 조건으로 디딤돌 대출 신청이 가능해 보입니다. 이제 신청에 필요한 서류와 절차를 안내해드릴게요."
            else:
                next_stage_id = get_next_missing_info_group_stage(collected_info, required_fields)
                response_text = generate_group_specific_prompt(next_stage_id, collected_info)
                print(f"다음 단계로 이동: {next_stage_id}, 질문: {response_text}")
                
        elif current_stage_id.startswith("ask_missing_info_group"):
            # 그룹별 질문 처리 후 다음 단계 결정
            if is_complete:
                next_stage_id = "eligibility_assessment"
                response_text = "네, 모든 정보를 확인했습니다! 말씀해주신 조건으로 디딤돌 대출 신청이 가능해 보입니다. 이제 신청에 필요한 서류와 절차를 안내해드릴게요."
            else:
                next_stage_id = get_next_missing_info_group_stage(collected_info, required_fields)
                # 같은 그룹이면 그대로, 다른 그룹이면 새로운 질문
                if next_stage_id == current_stage_id:
                    # 같은 그룹 내에서 아직 더 수집할 정보가 있는 경우
                    response_text = generate_group_specific_prompt(next_stage_id, collected_info)
                else:
                    # 다음 그룹으로 넘어가는 경우
                    response_text = generate_group_specific_prompt(next_stage_id, collected_info)
                    
        elif current_stage_id == "eligibility_assessment":
            # 자격 검토 완료 후 서류 안내로 자동 진행
            next_stage_id = "application_documents_guidance"
            response_text = active_scenario_data.get("stages", {}).get("application_documents_guidance", {}).get("prompt", "서류 안내를 진행하겠습니다.")
            print(f"자격 검토 완료 -> 서류 안내 단계로 이동")
            
        else:
            next_stage_id = current_stage_info.get("default_next_stage_id", "eligibility_assessment")
            response_text = current_stage_info.get("prompt", "")
        
        # 응답 텍스트가 설정되지 않은 경우 기본값 사용
        if "response_text" not in locals():
            response_text = current_stage_info.get("prompt", "추가 정보를 알려주시겠어요?")
        
        # 다음 액션을 위해 plan과 struct에서 현재 액션 제거 (무한 루프 방지)
        updated_plan = state.get("action_plan", []).copy()
        if updated_plan:
            updated_plan.pop(0)
        
        updated_struct = state.get("action_plan_struct", []).copy()
        if updated_struct:
            updated_struct.pop(0)
            
        return {
            **state, 
            "current_scenario_stage_id": next_stage_id,
            "collected_product_info": collected_info,
            "final_response_text_for_tts": response_text,
            "is_final_turn_response": True,
            "action_plan": updated_plan,
            "action_plan_struct": updated_struct
        }
    
    # 일반 스테이지는 기존 로직으로 처리
    return await process_single_info_collection(state, active_scenario_data, current_stage_id, current_stage_info, collected_info, state.get("scenario_agent_output"), user_input)

async def process_single_info_collection(state: AgentState, active_scenario_data: Dict, current_stage_id: str, current_stage_info: Dict, collected_info: Dict, scenario_output: Optional[ScenarioAgentOutput], user_input: str) -> AgentState:
    """기존 단일 정보 수집 처리"""

    if scenario_output and scenario_output.get("is_scenario_related"):
        entities = scenario_output.get("entities", {})
        intent = scenario_output.get("intent", "")
        
        print(f"Single info collection - intent: {intent}, entities: {entities}")
        
        if entities and user_input:
            print(f"--- Verifying extracted entities: {entities} ---")
            verification_prompt_template = """
You are an exceptionally discerning assistant tasked with interpreting a user's intent. Your goal is to determine if the user has made a definitive choice or is simply asking a question about an option.

Here is the conversational context:
- The agent asked the user: "{agent_question}"
- The user replied: "{user_response}"
- From the user's reply, the following information was extracted: {entities}

Your task is to analyze the user's reply carefully. Has the user **committed** to the choice represented by the extracted information?

Consider these rules:
1.  **Direct questions are not commitments.** If the user asks "What is [option]?" or "Are there fees for [option]?", they have NOT committed.
2.  **Hypotheticals can be commitments.** If the user asks "If I choose [option], what happens next?", they ARE committing to that option for the sake of continuing the conversation.
3.  **Ambiguity means no commitment.** If it's unclear, err on the side of caution and decide it's not a commitment.

You MUST respond in JSON format with a single key "is_confirmed" (boolean). Example: {{"is_confirmed": true}}
"""
            verification_prompt = verification_prompt_template.format(
                agent_question=current_stage_info.get("prompt", ""),
                user_response=user_input,
                entities=str(entities)
            )
            
            try:
                response = await json_llm.ainvoke([HumanMessage(content=verification_prompt)])
                raw_content = response.content.strip().replace("```json", "").replace("```", "").strip()
                decision = json.loads(raw_content)
                is_confirmed = decision.get("is_confirmed", False)
                
                if is_confirmed:
                    print(f"--- Entity verification PASSED. Updating collected info. ---")
                    collected_info.update({k: v for k, v in entities.items() if v is not None})
                else:
                    print(f"--- Entity verification FAILED. Not updating collected info. ---")
            except Exception as e:
                print(f"Error during entity verification: {e}. Assuming not confirmed.")

        elif entities:
             collected_info.update({k: v for k, v in entities.items() if v is not None})

        print(f"Updated Info: {collected_info}")
    
    # 스테이지 전환 로직 결정
    transitions = current_stage_info.get("transitions", [])
    default_next = current_stage_info.get("default_next_stage_id", "None")
    
    # Case 1: 분기가 없는 경우 (transitions가 없거나 1개)
    if len(transitions) <= 1:
        # 필요한 정보가 수집되었는지 확인
        expected_info_key = current_stage_info.get("expected_info_key")
        if expected_info_key and expected_info_key not in collected_info:
            # 필요한 정보가 아직 수집되지 않았으면 현재 스테이지 유지
            next_stage_id = current_stage_id
            print(f"--- 자동 진행 차단: '{expected_info_key}' 정보 미수집 ---")
        elif len(transitions) == 1:
            # 단일 전환 경로가 있으면 자동 진행
            next_stage_id = transitions[0].get("next_stage_id", default_next)
            print(f"--- 자동 진행: 단일 경로 '{current_stage_id}' → '{next_stage_id}' ---")
        else:
            # transitions이 없으면 default로 진행
            next_stage_id = default_next
            print(f"--- 자동 진행: 기본 경로 '{current_stage_id}' → '{next_stage_id}' ---")
    
    # Case 2: 분기가 있는 경우 (transitions가 2개 이상) - LLM 판단
    else:
        print(f"--- LLM 판단 필요: {len(transitions)}개 분기 존재 ---")
        prompt_template = ALL_PROMPTS.get('main_agent', {}).get('determine_next_scenario_stage', '')
        llm_prompt = prompt_template.format(
            active_scenario_name=active_scenario_data.get("scenario_name"),
            current_stage_id=str(current_stage_id),
            current_stage_prompt=current_stage_info.get("prompt", "No prompt"),
            user_input=state.get("stt_result", ""),
            scenario_agent_intent=scenario_output.get("intent", "N/A") if scenario_output else "N/A",
            scenario_agent_entities=str(scenario_output.get("entities", {}) if scenario_output else {}),
            collected_product_info=str(collected_info),
            formatted_transitions=format_transitions_for_prompt(transitions, current_stage_info.get("prompt", "")),
            default_next_stage_id=default_next
        )
        response = await json_llm.ainvoke([HumanMessage(content=llm_prompt)])
        decision_data = next_stage_decision_parser.parse(response.content)
        next_stage_id = decision_data.chosen_next_stage_id

    # --- 로직 전용 스테이지 처리 루프 ---
    while True:
        if not next_stage_id or str(next_stage_id).startswith("END"):
            break  # 종료 상태에 도달하면 루프 탈출

        next_stage_info = active_scenario_data.get("stages", {}).get(str(next_stage_id), {})
        
        # 스테이지에 `prompt`가 있으면 '말하는 스테이지'로 간주하고 루프 탈출
        if next_stage_info.get("prompt"):
            break
        
        # `prompt`가 없는 로직 전용 스테이지인 경우, 자동으로 다음 단계 진행
        print(f"--- Logic Stage Detected: '{next_stage_id}'. Resolving next step automatically. ---")
        
        current_stage_id_for_prompt = str(next_stage_id)
        
<<<<<<< HEAD
        # 로직 스테이지용 prompt_template 정의
        prompt_template = ALL_PROMPTS.get('main_agent', {}).get('determine_next_scenario_stage', '')
=======
        # 루프 내에서 prompt_template 재설정
        prompt_template = ALL_PROMPTS.get('main_agent', {}).get('determine_next_scenario_stage', '')
        
>>>>>>> c7a5559d
        llm_prompt = prompt_template.format(
            active_scenario_name=active_scenario_data.get("scenario_name"),
            current_stage_id=current_stage_id_for_prompt,
            current_stage_prompt=next_stage_info.get("prompt", "No prompt"),
            user_input="<NO_USER_INPUT_PROCEED_AUTOMATICALLY>", # 사용자 입력이 없음을 명시
            scenario_agent_intent="automatic_transition",
            scenario_agent_entities=str({}),
            collected_product_info=str(collected_info),
            formatted_transitions=format_transitions_for_prompt(next_stage_info.get("transitions", []), next_stage_info.get("prompt", "")),
            default_next_stage_id=next_stage_info.get("default_next_stage_id", "None")
        )
        response = await json_llm.ainvoke([HumanMessage(content=llm_prompt)])
        decision_data = next_stage_decision_parser.parse(response.content)
        
        next_stage_id = decision_data.chosen_next_stage_id # 다음 스테이지 ID를 갱신하고 루프 계속

    # 최종적으로 결정된 '말하는' 스테이지 ID
    determined_next_stage_id = next_stage_id
    
    updated_plan = state.get("action_plan", []).copy()
    if updated_plan:
        updated_plan.pop(0)
    
    updated_struct = state.get("action_plan_struct", []).copy()
    if updated_struct:
        updated_struct.pop(0)

    return {
        **state, 
        "collected_product_info": collected_info, 
        "current_scenario_stage_id": determined_next_stage_id,
        "action_plan": updated_plan,
        "action_plan_struct": updated_struct
    }

async def synthesize_response_node(state: AgentState) -> dict:
    has_factual = bool(state.get("factual_response"))
    has_contextual = bool(state.get("current_product_type"))
    has_direct = bool(state.get("main_agent_direct_response"))
    log_node_execution("Synthesizer", f"factual={has_factual}, contextual={has_contextual}, direct={has_direct}")
    
    # 1. 이미 final_response_text_for_tts가 설정되어 있으면 그것을 우선 사용
    existing_response = state.get("final_response_text_for_tts")
    if existing_response:
        print(f"이미 설정된 응답 사용: {existing_response}")
        updated_messages = list(state['messages']) + [AIMessage(content=existing_response)]
        return {"final_response_text_for_tts": existing_response, "messages": updated_messages, "is_final_turn_response": True}
    
    # 2. main_agent_direct_response가 있으면 우선 사용 (business_guidance에서 생성된 응답)
    direct_response = state.get("main_agent_direct_response")
    if direct_response:
        print(f"Main agent direct response 사용: {direct_response[:50]}...")
        updated_messages = list(state['messages']) + [AIMessage(content=direct_response)]
        return {"final_response_text_for_tts": direct_response, "messages": updated_messages, "is_final_turn_response": True}
    
    user_question = state["messages"][-1].content
    factual_answer = state.get("factual_response", "")
    
    contextual_response = ""
    active_scenario_data = get_active_scenario_data(state)
    if active_scenario_data:
        current_stage_id = state.get("current_scenario_stage_id")
        if current_stage_id and not str(current_stage_id).startswith("END_"):
             current_stage_info = active_scenario_data.get("stages", {}).get(str(current_stage_id), {})
             contextual_response = current_stage_info.get("prompt", "")
             if "%{" in contextual_response:
                import re
                if "end_scenario_message" in contextual_response:
                    contextual_response = re.sub(r'%\{end_scenario_message\}%', 
                        active_scenario_data.get("end_scenario_message", "상담이 완료되었습니다. 이용해주셔서 감사합니다."), 
                        contextual_response)
                else:
                    contextual_response = re.sub(r'%\{([^}]+)\}%', 
                        lambda m: str(state.get("collected_product_info", {}).get(m.group(1), f"")), 
                        contextual_response)
    
    if not factual_answer or "Could not find" in factual_answer:
        final_answer = contextual_response or "죄송합니다, 도움을 드리지 못했습니다."
    elif not contextual_response:
        final_answer = factual_answer
    else:
        try:
            response = await synthesizer_chain.ainvoke({
                "chat_history": state['messages'][:-1],
                "user_question": user_question,
                "contextual_response": f"After answering, you need to continue the conversation with this prompt: '{contextual_response}'",
                "factual_response": factual_answer,
            })
            final_answer = response.content.strip()
        except Exception as e:
            print(f"Synthesizer Error: {e}")
            final_answer = f"{factual_answer}\n\n{contextual_response}"

    # final_answer가 None이 되지 않도록 보장
    if not final_answer:
        final_answer = "죄송합니다, 응답을 생성하는데 문제가 발생했습니다."

    log_node_execution("Synthesizer", output_info=f"response='{final_answer[:40]}...'")
    updated_messages = list(state['messages']) + [AIMessage(content=final_answer)]
    
    return {"final_response_text_for_tts": final_answer, "messages": updated_messages, "is_final_turn_response": True}

async def end_conversation_node(state: AgentState) -> AgentState:
    log_node_execution("End_Conversation", "terminating session")
    response_text = "상담을 종료합니다. 이용해주셔서 감사합니다."
    
    updated_messages = list(state.get("messages", [])) + [AIMessage(content=response_text)]
    return {
        **state, 
        "final_response_text_for_tts": response_text, 
        "messages": updated_messages, 
        "is_final_turn_response": True
    }

async def set_product_type_node(state: AgentState) -> AgentState:
    action_plan_struct = state.get("action_plan_struct", [])
    if action_plan_struct:
        product_id = action_plan_struct[0].get("tool_input", {}).get("product_id", "N/A")
        log_node_execution("Set_Product", f"product={product_id}")
    else:
        log_node_execution("Set_Product", "ERROR: no action plan")
    
    action_plan_struct = state.get("action_plan_struct", [])
    if not action_plan_struct:
        err_msg = "Action plan is empty in set_product_type_node"
        print(f"ERROR: {err_msg}")
        return {**state, "error_message": err_msg, "is_final_turn_response": True}
    
    # 현재 액션에 맞는 구조 찾기
    current_action_model = ActionModel.model_validate(action_plan_struct[0])
    
    new_product_type = current_action_model.tool_input.get("product_id")
    
    if not new_product_type:
        err_msg = f"product_id not found in action: {current_action_model.dict()}"
        print(f"ERROR: {err_msg}")
        return {**state, "error_message": err_msg, "is_final_turn_response": True}

    active_scenario = ALL_SCENARIOS_DATA.get(new_product_type)
    
    if not active_scenario:
        err_msg = f"Failed to load scenario for product type: {new_product_type}"
        print(f"ERROR: {err_msg}")
        return {**state, "error_message": err_msg, "is_final_turn_response": True}
        
    print(f"Successfully loaded scenario: {active_scenario.get('scenario_name')}")

    initial_stage_id = active_scenario.get("initial_stage_id")
    response_text = active_scenario.get("stages", {}).get(str(initial_stage_id), {}).get("prompt", "How can I help?")

    print(f"Generated response text: '{response_text[:70]}...'")

    updated_messages = list(state.get("messages", [])) + [AIMessage(content=response_text)]
    
    # 시나리오 연속성을 위한 상태 설정
    print(f"🔄 시나리오 연속성 준비: {active_scenario.get('scenario_name')}")
    
    return {
        **state, "current_product_type": new_product_type, "active_scenario_data": active_scenario,
        "active_scenario_name": active_scenario.get("scenario_name"), "current_scenario_stage_id": initial_stage_id,
        "collected_product_info": {}, "final_response_text_for_tts": response_text,
        "messages": updated_messages, "is_final_turn_response": True,
        # 시나리오 연속성 관리
        "scenario_ready_for_continuation": True,
        "scenario_awaiting_user_response": True
    }
    

def route_after_scenario_logic(state: AgentState) -> str:
    return "synthesize_response_node"

def execute_plan_router(state: AgentState) -> str:
    """간소화된 라우터 - Worker 중심 라우팅"""
    plan = state.get("action_plan", [])
    if not plan:
        log_node_execution("Router", "plan_complete → synthesizer")
        return "synthesize_response_node"

    next_action = plan[0] 
    target_node = None
    
    # Worker 중심 라우팅 맵
    worker_routing_map = {
        "invoke_scenario_agent": "scenario_worker",
        "invoke_qa_agent": "rag_worker", 
        "invoke_web_search": "web_worker",
        "set_product_type": "set_product_type_node",
        "end_conversation": "end_conversation_node"
    }
    target_node = worker_routing_map.get(next_action, "synthesize_response_node")
    log_node_execution("Router", f"{next_action} → {target_node.replace('_node', '').replace('_worker', '')}")
    return target_node

# --- Orchestration-Worker Graph Build ---
workflow = StateGraph(AgentState)

# Core Orchestrator
workflow.add_node("entry_point_node", entry_point_node)
workflow.add_node("main_agent_router_node", main_agent_router_node)

# Specialized Workers
workflow.add_node("scenario_worker", call_scenario_agent_node)
workflow.add_node("scenario_flow_worker", process_scenario_logic_node) 
workflow.add_node("rag_worker", factual_answer_node)
workflow.add_node("web_worker", web_search_node)

# Response & Control Nodes
workflow.add_node("synthesize_response_node", synthesize_response_node)
workflow.add_node("set_product_type_node", set_product_type_node)
workflow.add_node("end_conversation_node", end_conversation_node)

# Orchestrator Flow
workflow.set_entry_point("entry_point_node")
workflow.add_edge("entry_point_node", "main_agent_router_node")

# Orchestrator to Workers
workflow.add_conditional_edges(
    "main_agent_router_node",
    execute_plan_router,
    {
        "scenario_worker": "scenario_worker",
        "rag_worker": "rag_worker", 
        "web_worker": "web_worker",
        "synthesize_response_node": "synthesize_response_node",
        "set_product_type_node": "set_product_type_node",
        "end_conversation_node": "end_conversation_node",
    }
)

# Worker Flows
workflow.add_edge("scenario_worker", "scenario_flow_worker")
workflow.add_conditional_edges("scenario_flow_worker", execute_plan_router)
workflow.add_conditional_edges("rag_worker", execute_plan_router)
workflow.add_conditional_edges("web_worker", execute_plan_router)

workflow.add_edge("synthesize_response_node", END)
workflow.add_edge("set_product_type_node", END)
workflow.add_edge("end_conversation_node", END)

app_graph = workflow.compile()
print("--- LangGraph compiled successfully (Orchestration-Worker Architecture). ---")

async def run_agent_streaming(
    user_input_text: Optional[str] = None,
    user_input_audio_b64: Optional[str] = None,
    session_id: Optional[str] = "default_session",
    current_state_dict: Optional[Dict[str, Any]] = None
) -> AsyncGenerator[Union[Dict[str, Any], str], None]:
    
    if not OPENAI_API_KEY or not json_llm or not generative_llm:
        error_msg = "LLM service is not initialized. Please check API key."
        yield {"type": "error", "message": error_msg}
        yield {"type": "final_state", "data": {"error_message": error_msg, "is_final_turn_response": True}}
        return

    initial_state = cast(AgentState, {
        "session_id": session_id or "default_session",
        "user_input_text": user_input_text,
        "user_input_audio_b64": user_input_audio_b64,
        "messages": current_state_dict.get("messages", []) if current_state_dict else [],
        "current_product_type": current_state_dict.get("current_product_type") if current_state_dict else None,
        "current_scenario_stage_id": current_state_dict.get("current_scenario_stage_id") if current_state_dict else None,
        "collected_product_info": current_state_dict.get("collected_product_info", {}) if current_state_dict else {},
        "available_product_types": ["didimdol", "jeonse", "deposit_account"],
        "action_plan": [],
        "action_plan_struct": [],
        # 시나리오 연속성 상태 복원
        "scenario_ready_for_continuation": current_state_dict.get("scenario_ready_for_continuation", False) if current_state_dict else False,
        "scenario_awaiting_user_response": current_state_dict.get("scenario_awaiting_user_response", False) if current_state_dict else False,
    })

    print(f"\n🚀 ===== AGENT FLOW START [{session_id}] =====")
    log_node_execution("Session", f"product={initial_state['current_product_type']}, input='{user_input_text[:30]}...'")

    final_state: Optional[AgentState] = None
    streamed_text = ""

    try:
        final_state = await app_graph.ainvoke(initial_state)
        
        if final_state and final_state.get("final_response_text_for_tts"):
            text_to_stream = final_state["final_response_text_for_tts"]
            yield {"type": "stream_start"}
            for char in text_to_stream:
                yield char
                streamed_text += char
                await asyncio.sleep(0.01)
            yield {"type": "stream_end", "full_text": streamed_text}
        else:
            error_msg = final_state.get("error_message", "Failed to generate a response.")
            yield {"type": "error", "message": error_msg}
            if final_state: final_state["final_response_text_for_tts"] = error_msg

    except Exception as e:
        print(f"CRITICAL error in run_agent_streaming for session {session_id}: {e}")
        traceback.print_exc()
        error_response = "A critical system error occurred during processing."
        yield {"type": "error", "message": error_response}
        final_state = cast(AgentState, initial_state.copy())
        final_state["error_message"] = error_response
        final_state["is_final_turn_response"] = True
        final_state["messages"] = list(initial_state.get("messages", [])) + [AIMessage(content=error_response)]
    
    finally:
        if final_state:
            yield {"type": "final_state", "data": final_state}
        else:
            final_state = initial_state
            final_state["error_message"] = "Agent execution failed critically, no final state produced."
            final_state["is_final_turn_response"] = True
            yield {"type": "final_state", "data": final_state}
        print(f"🏁 ===== AGENT FLOW END [{session_id}] =====")<|MERGE_RESOLUTION|>--- conflicted
+++ resolved
@@ -731,14 +731,8 @@
         
         current_stage_id_for_prompt = str(next_stage_id)
         
-<<<<<<< HEAD
-        # 로직 스테이지용 prompt_template 정의
-        prompt_template = ALL_PROMPTS.get('main_agent', {}).get('determine_next_scenario_stage', '')
-=======
         # 루프 내에서 prompt_template 재설정
         prompt_template = ALL_PROMPTS.get('main_agent', {}).get('determine_next_scenario_stage', '')
-        
->>>>>>> c7a5559d
         llm_prompt = prompt_template.format(
             active_scenario_name=active_scenario_data.get("scenario_name"),
             current_stage_id=current_stage_id_for_prompt,
